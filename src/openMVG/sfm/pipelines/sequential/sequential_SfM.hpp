--- conflicted
+++ resolved
@@ -198,14 +198,11 @@
   std::vector<int> _pyramidWeights;
   int _pyramidThreshold;
 
-<<<<<<< HEAD
-  std::set<size_t> _set_remainingViewId;     // Remaining camera index that can be used for resection
-
   #ifdef USE_BOOST
     // Property tree for json stats export
     pt::ptree _tree;
   #endif
-=======
+
   // Temporary data
   /// Putative landmark tracks (visibility per potential 3D point)
   tracks::STLMAPTracks _map_tracks;
@@ -218,7 +215,6 @@
 
   /// Remaining camera index that can be used for resection
   std::set<size_t> _set_remainingViewId;
->>>>>>> 499e3c6e
 };
 
 } // namespace sfm
