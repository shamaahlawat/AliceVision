// This file is part of the AliceVision project.
// Copyright (c) 2017 AliceVision contributors.
// This Source Code Form is subject to the terms of the Mozilla Public License,
// v. 2.0. If a copy of the MPL was not distributed with this file,
// You can obtain one at https://mozilla.org/MPL/2.0/.

#include "DepthSimMap.hpp"
#include <aliceVision/system/Logger.hpp>
#include <aliceVision/mvsUtils/common.hpp>
#include <aliceVision/mvsUtils/fileIO.hpp>
#include <aliceVision/mvsData/Color.hpp>
#include <aliceVision/mvsData/geometry.hpp>
#include <aliceVision/mvsData/jetColorMap.hpp>
#include <aliceVision/imageIO/image.hpp>

#include <iostream>

namespace aliceVision {
namespace depthMap {

DepthSimMap::DepthSimMap(int rc, mvsUtils::MultiViewParams& mp, int scale, int step)
    : _scale( scale )
    , _step( step )
    , _mp(mp)
    , _rc(rc)
{
    _w = _mp.getWidth(_rc) / (_scale * _step);
    _h = _mp.getHeight(_rc) / (_scale * _step);
    _dsm.resize_with(_w * _h, DepthSim(-1.0f, 1.0f));
}

DepthSimMap::~DepthSimMap()
{
}

void DepthSimMap::add11(const DepthSimMap& depthSimMap)
{
    if((_scale != 1) || (_step != 1))
    {
        throw std::runtime_error("Error DepthSimMap: You can only add to scale1-step1 map.");
    }

    int k = (depthSimMap._step * depthSimMap._scale) / 2;
    int k1 = k;
    if((depthSimMap._step * depthSimMap._scale) % 2 == 0)
        k -= 1;

    for(int i = 0; i < depthSimMap._dsm.size(); i++)
    {
        int x = (i % depthSimMap._w) * depthSimMap._step * depthSimMap._scale;
        int y = (i / depthSimMap._w) * depthSimMap._step * depthSimMap._scale;
        DepthSim depthSim = depthSimMap._dsm[i];

        if(depthSim.depth > -1.0f)
        {

            bool isBest = true;
            for(int yp = y - k; yp <= y + k1; yp++)
            {
                for(int xp = x - k; xp <= x + k1; xp++)
                {
                    if((xp >= 0) && (xp < _w) && (yp >= 0) && (yp < _h) && // check image borders
                       (depthSim.sim > _dsm[yp * _w + xp].sim))
                    {
                        isBest = false;
                    }
                }
            }

            if(isBest)
            {
                for(int yp = y - k; yp <= y + k1; yp++)
                {
                    for(int xp = x - k; xp <= x + k1; xp++)
                    {
                        if((xp >= 0) && (xp < _w) && (yp >= 0) && (yp < _h))
                        {
                            _dsm[yp * _w + xp] = depthSim;
                        }
                    }
                }
            }
        }
    }
}

void DepthSimMap::add(const DepthSimMap& depthSimMap)
{
    if((_scale != depthSimMap._scale) || (_step != depthSimMap._step))
    {
        throw std::runtime_error("Error DepthSimMap: You can only add to the same _scale and step map.");
    }

    for(int i = 0; i < _dsm.size(); i++)
    {
        const DepthSim& depthSim1 = _dsm[i];
        const DepthSim& depthSim2 = depthSimMap._dsm[i];

        if((depthSim2.depth > -1.0f) && (depthSim2.sim < depthSim1.sim))
        {
            _dsm[i] = depthSim2;
        }
    }
}

Point2d DepthSimMap::getMaxMinDepth() const
{
    float maxDepth = -1.0f;
    float minDepth = std::numeric_limits<float>::max();
    for(int j = 0; j < _w * _h; j++)
    {
        if(_dsm[j].depth > -1.0f)
        {
            maxDepth = std::max(maxDepth, _dsm[j].depth);
            minDepth = std::min(minDepth, _dsm[j].depth);
        }
    }
    return Point2d(maxDepth, minDepth);
}

Point2d DepthSimMap::getMaxMinSim() const
{
    float maxSim = -1.0f;
    float minSim = std::numeric_limits<float>::max();
    for(int j = 0; j < _w * _h; j++)
    {
        if(_dsm[j].sim > -1.0f)
        {
            maxSim = std::max(maxSim, _dsm[j].sim);
            minSim = std::min(minSim, _dsm[j].sim);
        }
    }
    return Point2d(maxSim, minSim);
}

float DepthSimMap::getPercentileDepth(float perc) const
{
    int step = std::max(1, (_w * _h) / 50000);
    int n = (_w * _h) / std::max(1, (step - 1));
    StaticVector<float> depths;
    depths.reserve(n);

    for(int j = 0; j < _w * _h; j += step)
    {
        if(_dsm[j].depth > -1.0f)
        {
            depths.push_back(_dsm[j].depth);
        }
    }

    qsort(&depths[0], depths.size(), sizeof(float), qSortCompareFloatAsc);

    float out = depths[(float)((float)depths.size() * perc)];

    return out;
}

/**
 * @brief Get depth map at the size of our input image (with _scale applied)
 *        from an internal buffer only computed for a subpart (based on the step).
 */
void DepthSimMap::getDepthMapStep1(StaticVector<float>& out_depthMap) const
{
    // Size of our input image (with _scale applied)
    int wdm = _mp.getWidth(_rc) / _scale;
    int hdm = _mp.getHeight(_rc) / _scale;

    // Create a depth map at the size of our input image
    out_depthMap.resize(wdm * hdm);

    for(int i = 0; i < wdm * hdm; i++)
    {
        int x = (i % wdm) / _step;
        int y = (i / wdm) / _step;
        if((x < _w) && (y < _h))
        {
      // dsm size: (width, height) / (_scale*step)
            float depth = _dsm[y * _w + x].depth;
      // depthMap size: (width, height) / _scale
            out_depthMap[i] = depth;
        }
    }
}

void DepthSimMap::getSimMapStep1(StaticVector<float>& out_simMap) const
{
    int wdm = _mp.getWidth(_rc) / _scale;
    int hdm = _mp.getHeight(_rc) / _scale;

    out_simMap.resize(wdm * hdm);
    for(int i = 0; i < wdm * hdm; i++)
    {
        int x = (i % wdm) / _step;
        int y = (i / wdm) / _step;
        if((x < _w) && (y < _h))
        {
            float sim = _dsm[y * _w + x].sim;
            out_simMap[i] = sim;
        }
    }
}

void DepthSimMap::getDepthMapStep1XPart(StaticVector<float>& out_depthMap, int xFrom, int partW)
{
    int wdm = _mp.getWidth(_rc) / _scale;
    int hdm = _mp.getHeight(_rc) / _scale;

    out_depthMap.resize_with(wdm * hdm, -1.0f);
    for(int yp = 0; yp < hdm; yp++)
    {
        for(int xp = xFrom; xp < xFrom + partW; xp++)
        {
            int x = xp / _step;
            int y = yp / _step;
            if((x < _w) && (y < _h))
            {
                float depth = _dsm[y * _w + x].depth;
                out_depthMap[yp * partW + (xp - xFrom)] = depth;
            }
        }
    }
}

void DepthSimMap::getSimMapStep1XPart(StaticVector<float>& out_simMap, int xFrom, int partW)
{
    int wdm = _mp.getWidth(_rc) / _scale;
    int hdm = _mp.getHeight(_rc) / _scale;

    out_simMap.resize_with(wdm * hdm, -1.0f);
    for(int yp = 0; yp < hdm; yp++)
    {
        for(int xp = xFrom; xp < xFrom + partW; xp++)
        {
            int x = xp / _step;
            int y = yp / _step;
            if((x < _w) && (y < _h))
            {
                float sim = _dsm[y * _w + x].sim;
                out_simMap[yp * partW + (xp - xFrom)] = sim;
            }
        }
    }
}

void DepthSimMap::initJustFromDepthMap(const StaticVector<float>& depthMap, float defaultSim)
{
    int wdm = _mp.getWidth(_rc) / _scale;

    for(int i = 0; i < _dsm.size(); i++)
    {
        int x = (i % _w) * _step;
        int y = (i / _w) * _step;
        if((x < _w) && (y < _h))
        {
            _dsm[i].depth = depthMap[y * wdm + x];
            _dsm[i].sim = defaultSim;
        }
    }
}

void DepthSimMap::initJustFromDepthMap(const DepthSimMap& depthSimMap, float defaultSim)
{
  if(depthSimMap._w != _w || depthSimMap._h != _h)
    throw std::runtime_error("DepthSimMap:initJustFromDepthMap: Error input depth map is not at the same size.");

  for (int y = 0; y < _h; ++y)
  {
    for (int x = 0; x < _w; ++x)
    {
      DepthSim& ds = _dsm[y * _w + x];
      ds.depth = depthSimMap._dsm[y * depthSimMap._w + x].depth;
      ds.sim = defaultSim;
    }
  }
}

void DepthSimMap::initFromDepthMapAndSimMap(StaticVector<float>* depthMapT, StaticVector<float>* simMapT,
                                                 int depthSimMapsScale)
{
    int wdm = _mp.getWidth(_rc) / depthSimMapsScale;
    int hdm = _mp.getHeight(_rc) / depthSimMapsScale;

    for(int i = 0; i < _dsm.size(); i++)
    {
        int x = (((i % _w) * _step) * _scale) / depthSimMapsScale;
        int y = (((i / _w) * _step) * _scale) / depthSimMapsScale;
        if((x < wdm) && (y < hdm))
        {
            int index = y * wdm + x;
            _dsm[i].depth = (*depthMapT)[index];
            _dsm[i].sim = (*simMapT)[index];
        }
    }
}

void DepthSimMap::getDepthMap(StaticVector<float>& out_depthMap) const
{
    out_depthMap.resize(_dsm.size());
    for(int i = 0; i < _dsm.size(); i++)
    {
        out_depthMap[i] = _dsm[i].depth;
    }
}

void DepthSimMap::saveToImage(const std::string& filename, float simThr) const
{
    const int bufferWidth = 2 * _w;
    std::vector<Color> colorBuffer(bufferWidth * _h);

    try 
    {
        Point2d maxMinDepth;
        maxMinDepth.x = getPercentileDepth(0.9) * 1.1;
        maxMinDepth.y = getPercentileDepth(0.01) * 0.8;

        Point2d maxMinSim = Point2d(simThr, -1.0f);
        if(simThr < -1.0f)
        {
            Point2d autoMaxMinSim = getMaxMinSim();
            // only use it if the default range is valid
            if (std::abs(autoMaxMinSim.x - autoMaxMinSim.y) > std::numeric_limits<float>::epsilon())
                maxMinSim = autoMaxMinSim;

            if(_mp.verbose)
                ALICEVISION_LOG_DEBUG("saveToImage: max : " << maxMinSim.x << ", min: " << maxMinSim.y);
        }

        for(int y = 0; y < _h; y++)
        {
            for(int x = 0; x < _w; x++)
            {
                const DepthSim& depthSim = _dsm[y * _w + x];
                float depth = (depthSim.depth - maxMinDepth.y) / (maxMinDepth.x - maxMinDepth.y);
                colorBuffer.at(y * bufferWidth + x) = getColorFromJetColorMap(depth);

                float sim = (depthSim.sim - maxMinSim.y) / (maxMinSim.x - maxMinSim.y);
                colorBuffer.at(y * bufferWidth + _w + x) = getColorFromJetColorMap(sim);
            }
        }

<<<<<<< HEAD
        imageIO::writeImage(filename, bufferWidth, _h, colorBuffer);
=======
        imageIO::writeImage(filename, bufferWidth, h, colorBuffer, imageIO::EImageQuality::LOSSLESS, imageIO::EImageColorSpace::NO_CONVERSION);
>>>>>>> a0484048
    }
    catch(...)
    {
        ALICEVISION_LOG_ERROR("Failed to save '" << filename << "' (simThr: " << simThr << ")");
    }
}

void DepthSimMap::save(const std::string& customSuffix) const
{
<<<<<<< HEAD
=======
    StaticVector<float>* depthMap = getDepthMapStep1();
    StaticVector<float>* simMap = getSimMapStep1();

    const int width = mp->getWidth(rc) / scale;
    const int height = mp->getHeight(rc) / scale;

    oiio::ParamValueList metadata = imageIO::getMetadataFromMap(mp->getMetadata(rc));
    metadata.push_back(oiio::ParamValue("AliceVision:downscale", mp->getDownscaleFactor(rc)));
    metadata.push_back(oiio::ParamValue("AliceVision:CArr", oiio::TypeDesc(oiio::TypeDesc::DOUBLE, oiio::TypeDesc::VEC3), 1, mp->CArr[rc].m));
    metadata.push_back(oiio::ParamValue("AliceVision:iCamArr", oiio::TypeDesc(oiio::TypeDesc::DOUBLE, oiio::TypeDesc::MATRIX33), 1, mp->iCamArr[rc].m));

    {
      const Point2d maxMinDepth = getMaxMinDepth();
      metadata.push_back(oiio::ParamValue("AliceVision:minDepth", static_cast<float>(maxMinDepth.y)));
      metadata.push_back(oiio::ParamValue("AliceVision:maxDepth", static_cast<float>(maxMinDepth.x)));
    }

    {
      std::vector<double> matrixP = mp->getOriginalP(rc);
      metadata.push_back(oiio::ParamValue("AliceVision:P", oiio::TypeDesc(oiio::TypeDesc::DOUBLE, oiio::TypeDesc::MATRIX44), 1, matrixP.data()));
    }

    imageIO::writeImage(getFileNameFromIndex(mp, rc, mvsUtils::EFileType::depthMap, scale), width, height, depthMap->getDataWritable(), imageIO::EImageQuality::LOSSLESS, imageIO::EImageColorSpace::NO_CONVERSION,  metadata);
    imageIO::writeImage(getFileNameFromIndex(mp, rc, mvsUtils::EFileType::simMap, scale), width, height, simMap->getDataWritable(), imageIO::EImageQuality::OPTIMIZED,  imageIO::EImageColorSpace::NO_CONVERSION, metadata);
}

void DepthSimMap::load(int rc, int fromScale)
{
    int width, height;

>>>>>>> a0484048
    StaticVector<float> depthMap;
    getDepthMapStep1(depthMap);
    StaticVector<float> simMap;
    getSimMapStep1(simMap);

<<<<<<< HEAD
    const int width = _mp.getWidth(_rc) / _scale;
    const int height = _mp.getHeight(_rc) / _scale;
=======
    imageIO::readImage(getFileNameFromIndex(mp, rc, mvsUtils::EFileType::depthMap, fromScale), width, height, depthMap.getDataWritable(), imageIO::EImageColorSpace::NO_CONVERSION);
    imageIO::readImage(getFileNameFromIndex(mp, rc, mvsUtils::EFileType::simMap, fromScale), width, height, simMap.getDataWritable(), imageIO::EImageColorSpace::NO_CONVERSION);

    imageIO::transposeImage(width, height, depthMap.getDataWritable());
    imageIO::transposeImage(width, height, simMap.getDataWritable());

    initFromDepthMapTAndSimMapT(&depthMap, &simMap, fromScale);
}

void DepthSimMap::saveRefine(int rc, std::string depthMapFileName, std::string simMapFileName)
{
    const int width = mp->getWidth(rc);
    const int height = mp->getHeight(rc);
    const int size = width * height;
>>>>>>> a0484048

    double s = _scale;
    oiio::ParamValueList metadata = imageIO::getMetadataFromMap(_mp.getMetadata(_rc));
    metadata.push_back(oiio::ParamValue("AliceVision:downscale", _mp.getDownscaleFactor(_rc) * _scale));

    Point3d C = _mp.CArr[_rc];
    Matrix3x3 iP = _mp.iCamArr[_rc];
    if(s > 1.0)
    {
        Matrix3x4 P = _mp.camArr[_rc];
        for (int i = 0; i < 8; ++i)
            P.m[i] /= s;
        Matrix3x3 K, iK;
        Matrix3x3 R, iR;

        P.decomposeProjectionMatrix(K, R, C); // replace C
        iK = K.inverse();
        iR = R.inverse();
        iP = iR * iK; // replace iP
    }

    metadata.push_back(oiio::ParamValue("AliceVision:CArr", oiio::TypeDesc(oiio::TypeDesc::DOUBLE, oiio::TypeDesc::VEC3), 1, C.m));
    metadata.push_back(oiio::ParamValue("AliceVision:iCamArr", oiio::TypeDesc(oiio::TypeDesc::DOUBLE, oiio::TypeDesc::MATRIX33), 1, iP.m));

    {
      const Point2d maxMinDepth = getMaxMinDepth();
      metadata.push_back(oiio::ParamValue("AliceVision:minDepth", static_cast<float>(maxMinDepth.y)));
      metadata.push_back(oiio::ParamValue("AliceVision:maxDepth", static_cast<float>(maxMinDepth.x)));
    }

    {
      std::vector<double> matrixP = _mp.getOriginalP(_rc);
      metadata.push_back(oiio::ParamValue("AliceVision:P", oiio::TypeDesc(oiio::TypeDesc::DOUBLE, oiio::TypeDesc::MATRIX44), 1, matrixP.data()));
    }

<<<<<<< HEAD
    imageIO::writeImage(getFileNameFromIndex(_mp, _rc, mvsUtils::EFileType::depthMap, _scale, customSuffix), width, height, depthMap.getDataWritable(), imageIO::EImageQuality::LOSSLESS, metadata);
    imageIO::writeImage(getFileNameFromIndex(_mp, _rc, mvsUtils::EFileType::simMap, _scale, customSuffix), width, height, simMap.getDataWritable(), imageIO::EImageQuality::OPTIMIZED, metadata);
=======
    imageIO::writeImage(depthMapFileName, width, height, depthMap, imageIO::EImageQuality::LOSSLESS,  imageIO::EImageColorSpace::NO_CONVERSION, metadata);
    imageIO::writeImage(simMapFileName, width, height, simMap, imageIO::EImageQuality::OPTIMIZED,  imageIO::EImageColorSpace::NO_CONVERSION, metadata);
}

float DepthSimMap::getCellSmoothStep(int rc, const int cellId)
{
    return getCellSmoothStep(rc, Pixel(cellId % w, cellId / w));
>>>>>>> a0484048
}

void DepthSimMap::load(int fromScale)
{
    int width, height;

    StaticVector<float> depthMap;
    StaticVector<float> simMap;

    imageIO::readImage(getFileNameFromIndex(_mp, _rc, mvsUtils::EFileType::depthMap, fromScale), width, height, depthMap.getDataWritable());
    imageIO::readImage(getFileNameFromIndex(_mp, _rc, mvsUtils::EFileType::simMap, fromScale), width, height, simMap.getDataWritable());

    initFromDepthMapAndSimMap(&depthMap, &simMap, fromScale);
}

} // namespace depthMap
} // namespace aliceVision<|MERGE_RESOLUTION|>--- conflicted
+++ resolved
@@ -19,8 +19,8 @@
 namespace depthMap {
 
 DepthSimMap::DepthSimMap(int rc, mvsUtils::MultiViewParams& mp, int scale, int step)
-    : _scale( scale )
-    , _step( step )
+    : _scale(scale)
+    , _step(step)
     , _mp(mp)
     , _rc(rc)
 {
@@ -35,45 +35,45 @@
 
 void DepthSimMap::add11(const DepthSimMap& depthSimMap)
 {
-    if((_scale != 1) || (_step != 1))
+    if ((_scale != 1) || (_step != 1))
     {
         throw std::runtime_error("Error DepthSimMap: You can only add to scale1-step1 map.");
     }
 
     int k = (depthSimMap._step * depthSimMap._scale) / 2;
     int k1 = k;
-    if((depthSimMap._step * depthSimMap._scale) % 2 == 0)
+    if ((depthSimMap._step * depthSimMap._scale) % 2 == 0)
         k -= 1;
 
-    for(int i = 0; i < depthSimMap._dsm.size(); i++)
+    for (int i = 0; i < depthSimMap._dsm.size(); i++)
     {
         int x = (i % depthSimMap._w) * depthSimMap._step * depthSimMap._scale;
         int y = (i / depthSimMap._w) * depthSimMap._step * depthSimMap._scale;
         DepthSim depthSim = depthSimMap._dsm[i];
 
-        if(depthSim.depth > -1.0f)
+        if (depthSim.depth > -1.0f)
         {
 
             bool isBest = true;
-            for(int yp = y - k; yp <= y + k1; yp++)
+            for (int yp = y - k; yp <= y + k1; yp++)
             {
-                for(int xp = x - k; xp <= x + k1; xp++)
+                for (int xp = x - k; xp <= x + k1; xp++)
                 {
-                    if((xp >= 0) && (xp < _w) && (yp >= 0) && (yp < _h) && // check image borders
-                       (depthSim.sim > _dsm[yp * _w + xp].sim))
+                    if ((xp >= 0) && (xp < _w) && (yp >= 0) && (yp < _h) && // check image borders
+                        (depthSim.sim > _dsm[yp * _w + xp].sim))
                     {
                         isBest = false;
                     }
                 }
             }
 
-            if(isBest)
+            if (isBest)
             {
-                for(int yp = y - k; yp <= y + k1; yp++)
+                for (int yp = y - k; yp <= y + k1; yp++)
                 {
-                    for(int xp = x - k; xp <= x + k1; xp++)
+                    for (int xp = x - k; xp <= x + k1; xp++)
                     {
-                        if((xp >= 0) && (xp < _w) && (yp >= 0) && (yp < _h))
+                        if ((xp >= 0) && (xp < _w) && (yp >= 0) && (yp < _h))
                         {
                             _dsm[yp * _w + xp] = depthSim;
                         }
@@ -86,17 +86,17 @@
 
 void DepthSimMap::add(const DepthSimMap& depthSimMap)
 {
-    if((_scale != depthSimMap._scale) || (_step != depthSimMap._step))
+    if ((_scale != depthSimMap._scale) || (_step != depthSimMap._step))
     {
         throw std::runtime_error("Error DepthSimMap: You can only add to the same _scale and step map.");
     }
 
-    for(int i = 0; i < _dsm.size(); i++)
+    for (int i = 0; i < _dsm.size(); i++)
     {
         const DepthSim& depthSim1 = _dsm[i];
         const DepthSim& depthSim2 = depthSimMap._dsm[i];
 
-        if((depthSim2.depth > -1.0f) && (depthSim2.sim < depthSim1.sim))
+        if ((depthSim2.depth > -1.0f) && (depthSim2.sim < depthSim1.sim))
         {
             _dsm[i] = depthSim2;
         }
@@ -107,9 +107,9 @@
 {
     float maxDepth = -1.0f;
     float minDepth = std::numeric_limits<float>::max();
-    for(int j = 0; j < _w * _h; j++)
-    {
-        if(_dsm[j].depth > -1.0f)
+    for (int j = 0; j < _w * _h; j++)
+    {
+        if (_dsm[j].depth > -1.0f)
         {
             maxDepth = std::max(maxDepth, _dsm[j].depth);
             minDepth = std::min(minDepth, _dsm[j].depth);
@@ -122,9 +122,9 @@
 {
     float maxSim = -1.0f;
     float minSim = std::numeric_limits<float>::max();
-    for(int j = 0; j < _w * _h; j++)
-    {
-        if(_dsm[j].sim > -1.0f)
+    for (int j = 0; j < _w * _h; j++)
+    {
+        if (_dsm[j].sim > -1.0f)
         {
             maxSim = std::max(maxSim, _dsm[j].sim);
             minSim = std::min(minSim, _dsm[j].sim);
@@ -140,9 +140,9 @@
     StaticVector<float> depths;
     depths.reserve(n);
 
-    for(int j = 0; j < _w * _h; j += step)
-    {
-        if(_dsm[j].depth > -1.0f)
+    for (int j = 0; j < _w * _h; j += step)
+    {
+        if (_dsm[j].depth > -1.0f)
         {
             depths.push_back(_dsm[j].depth);
         }
@@ -156,9 +156,9 @@
 }
 
 /**
- * @brief Get depth map at the size of our input image (with _scale applied)
- *        from an internal buffer only computed for a subpart (based on the step).
- */
+* @brief Get depth map at the size of our input image (with _scale applied)
+*        from an internal buffer only computed for a subpart (based on the step).
+*/
 void DepthSimMap::getDepthMapStep1(StaticVector<float>& out_depthMap) const
 {
     // Size of our input image (with _scale applied)
@@ -168,15 +168,15 @@
     // Create a depth map at the size of our input image
     out_depthMap.resize(wdm * hdm);
 
-    for(int i = 0; i < wdm * hdm; i++)
+    for (int i = 0; i < wdm * hdm; i++)
     {
         int x = (i % wdm) / _step;
         int y = (i / wdm) / _step;
-        if((x < _w) && (y < _h))
-        {
-      // dsm size: (width, height) / (_scale*step)
+        if ((x < _w) && (y < _h))
+        {
+            // dsm size: (width, height) / (_scale*step)
             float depth = _dsm[y * _w + x].depth;
-      // depthMap size: (width, height) / _scale
+            // depthMap size: (width, height) / _scale
             out_depthMap[i] = depth;
         }
     }
@@ -188,11 +188,11 @@
     int hdm = _mp.getHeight(_rc) / _scale;
 
     out_simMap.resize(wdm * hdm);
-    for(int i = 0; i < wdm * hdm; i++)
+    for (int i = 0; i < wdm * hdm; i++)
     {
         int x = (i % wdm) / _step;
         int y = (i / wdm) / _step;
-        if((x < _w) && (y < _h))
+        if ((x < _w) && (y < _h))
         {
             float sim = _dsm[y * _w + x].sim;
             out_simMap[i] = sim;
@@ -206,13 +206,13 @@
     int hdm = _mp.getHeight(_rc) / _scale;
 
     out_depthMap.resize_with(wdm * hdm, -1.0f);
-    for(int yp = 0; yp < hdm; yp++)
-    {
-        for(int xp = xFrom; xp < xFrom + partW; xp++)
+    for (int yp = 0; yp < hdm; yp++)
+    {
+        for (int xp = xFrom; xp < xFrom + partW; xp++)
         {
             int x = xp / _step;
             int y = yp / _step;
-            if((x < _w) && (y < _h))
+            if ((x < _w) && (y < _h))
             {
                 float depth = _dsm[y * _w + x].depth;
                 out_depthMap[yp * partW + (xp - xFrom)] = depth;
@@ -227,13 +227,13 @@
     int hdm = _mp.getHeight(_rc) / _scale;
 
     out_simMap.resize_with(wdm * hdm, -1.0f);
-    for(int yp = 0; yp < hdm; yp++)
-    {
-        for(int xp = xFrom; xp < xFrom + partW; xp++)
+    for (int yp = 0; yp < hdm; yp++)
+    {
+        for (int xp = xFrom; xp < xFrom + partW; xp++)
         {
             int x = xp / _step;
             int y = yp / _step;
-            if((x < _w) && (y < _h))
+            if ((x < _w) && (y < _h))
             {
                 float sim = _dsm[y * _w + x].sim;
                 out_simMap[yp * partW + (xp - xFrom)] = sim;
@@ -246,11 +246,11 @@
 {
     int wdm = _mp.getWidth(_rc) / _scale;
 
-    for(int i = 0; i < _dsm.size(); i++)
+    for (int i = 0; i < _dsm.size(); i++)
     {
         int x = (i % _w) * _step;
         int y = (i / _w) * _step;
-        if((x < _w) && (y < _h))
+        if ((x < _w) && (y < _h))
         {
             _dsm[i].depth = depthMap[y * wdm + x];
             _dsm[i].sim = defaultSim;
@@ -260,31 +260,31 @@
 
 void DepthSimMap::initJustFromDepthMap(const DepthSimMap& depthSimMap, float defaultSim)
 {
-  if(depthSimMap._w != _w || depthSimMap._h != _h)
-    throw std::runtime_error("DepthSimMap:initJustFromDepthMap: Error input depth map is not at the same size.");
-
-  for (int y = 0; y < _h; ++y)
-  {
-    for (int x = 0; x < _w; ++x)
-    {
-      DepthSim& ds = _dsm[y * _w + x];
-      ds.depth = depthSimMap._dsm[y * depthSimMap._w + x].depth;
-      ds.sim = defaultSim;
-    }
-  }
+    if (depthSimMap._w != _w || depthSimMap._h != _h)
+        throw std::runtime_error("DepthSimMap:initJustFromDepthMap: Error input depth map is not at the same size.");
+
+    for (int y = 0; y < _h; ++y)
+    {
+        for (int x = 0; x < _w; ++x)
+        {
+            DepthSim& ds = _dsm[y * _w + x];
+            ds.depth = depthSimMap._dsm[y * depthSimMap._w + x].depth;
+            ds.sim = defaultSim;
+        }
+    }
 }
 
 void DepthSimMap::initFromDepthMapAndSimMap(StaticVector<float>* depthMapT, StaticVector<float>* simMapT,
-                                                 int depthSimMapsScale)
+    int depthSimMapsScale)
 {
     int wdm = _mp.getWidth(_rc) / depthSimMapsScale;
     int hdm = _mp.getHeight(_rc) / depthSimMapsScale;
 
-    for(int i = 0; i < _dsm.size(); i++)
+    for (int i = 0; i < _dsm.size(); i++)
     {
         int x = (((i % _w) * _step) * _scale) / depthSimMapsScale;
         int y = (((i / _w) * _step) * _scale) / depthSimMapsScale;
-        if((x < wdm) && (y < hdm))
+        if ((x < wdm) && (y < hdm))
         {
             int index = y * wdm + x;
             _dsm[i].depth = (*depthMapT)[index];
@@ -296,7 +296,7 @@
 void DepthSimMap::getDepthMap(StaticVector<float>& out_depthMap) const
 {
     out_depthMap.resize(_dsm.size());
-    for(int i = 0; i < _dsm.size(); i++)
+    for (int i = 0; i < _dsm.size(); i++)
     {
         out_depthMap[i] = _dsm[i].depth;
     }
@@ -307,27 +307,27 @@
     const int bufferWidth = 2 * _w;
     std::vector<Color> colorBuffer(bufferWidth * _h);
 
-    try 
+    try
     {
         Point2d maxMinDepth;
         maxMinDepth.x = getPercentileDepth(0.9) * 1.1;
         maxMinDepth.y = getPercentileDepth(0.01) * 0.8;
 
         Point2d maxMinSim = Point2d(simThr, -1.0f);
-        if(simThr < -1.0f)
+        if (simThr < -1.0f)
         {
             Point2d autoMaxMinSim = getMaxMinSim();
             // only use it if the default range is valid
             if (std::abs(autoMaxMinSim.x - autoMaxMinSim.y) > std::numeric_limits<float>::epsilon())
                 maxMinSim = autoMaxMinSim;
 
-            if(_mp.verbose)
+            if (_mp.verbose)
                 ALICEVISION_LOG_DEBUG("saveToImage: max : " << maxMinSim.x << ", min: " << maxMinSim.y);
         }
 
-        for(int y = 0; y < _h; y++)
-        {
-            for(int x = 0; x < _w; x++)
+        for (int y = 0; y < _h; y++)
+        {
+            for (int x = 0; x < _w; x++)
             {
                 const DepthSim& depthSim = _dsm[y * _w + x];
                 float depth = (depthSim.depth - maxMinDepth.y) / (maxMinDepth.x - maxMinDepth.y);
@@ -338,13 +338,9 @@
             }
         }
 
-<<<<<<< HEAD
-        imageIO::writeImage(filename, bufferWidth, _h, colorBuffer);
-=======
-        imageIO::writeImage(filename, bufferWidth, h, colorBuffer, imageIO::EImageQuality::LOSSLESS, imageIO::EImageColorSpace::NO_CONVERSION);
->>>>>>> a0484048
-    }
-    catch(...)
+        imageIO::writeImage(filename, bufferWidth, _h, colorBuffer, imageIO::EImageQuality::LOSSLESS, imageIO::EImageColorSpace::AUTO);
+    }
+    catch (...)
     {
         ALICEVISION_LOG_ERROR("Failed to save '" << filename << "' (simThr: " << simThr << ")");
     }
@@ -352,63 +348,13 @@
 
 void DepthSimMap::save(const std::string& customSuffix) const
 {
-<<<<<<< HEAD
-=======
-    StaticVector<float>* depthMap = getDepthMapStep1();
-    StaticVector<float>* simMap = getSimMapStep1();
-
-    const int width = mp->getWidth(rc) / scale;
-    const int height = mp->getHeight(rc) / scale;
-
-    oiio::ParamValueList metadata = imageIO::getMetadataFromMap(mp->getMetadata(rc));
-    metadata.push_back(oiio::ParamValue("AliceVision:downscale", mp->getDownscaleFactor(rc)));
-    metadata.push_back(oiio::ParamValue("AliceVision:CArr", oiio::TypeDesc(oiio::TypeDesc::DOUBLE, oiio::TypeDesc::VEC3), 1, mp->CArr[rc].m));
-    metadata.push_back(oiio::ParamValue("AliceVision:iCamArr", oiio::TypeDesc(oiio::TypeDesc::DOUBLE, oiio::TypeDesc::MATRIX33), 1, mp->iCamArr[rc].m));
-
-    {
-      const Point2d maxMinDepth = getMaxMinDepth();
-      metadata.push_back(oiio::ParamValue("AliceVision:minDepth", static_cast<float>(maxMinDepth.y)));
-      metadata.push_back(oiio::ParamValue("AliceVision:maxDepth", static_cast<float>(maxMinDepth.x)));
-    }
-
-    {
-      std::vector<double> matrixP = mp->getOriginalP(rc);
-      metadata.push_back(oiio::ParamValue("AliceVision:P", oiio::TypeDesc(oiio::TypeDesc::DOUBLE, oiio::TypeDesc::MATRIX44), 1, matrixP.data()));
-    }
-
-    imageIO::writeImage(getFileNameFromIndex(mp, rc, mvsUtils::EFileType::depthMap, scale), width, height, depthMap->getDataWritable(), imageIO::EImageQuality::LOSSLESS, imageIO::EImageColorSpace::NO_CONVERSION,  metadata);
-    imageIO::writeImage(getFileNameFromIndex(mp, rc, mvsUtils::EFileType::simMap, scale), width, height, simMap->getDataWritable(), imageIO::EImageQuality::OPTIMIZED,  imageIO::EImageColorSpace::NO_CONVERSION, metadata);
-}
-
-void DepthSimMap::load(int rc, int fromScale)
-{
-    int width, height;
-
->>>>>>> a0484048
     StaticVector<float> depthMap;
     getDepthMapStep1(depthMap);
     StaticVector<float> simMap;
     getSimMapStep1(simMap);
 
-<<<<<<< HEAD
     const int width = _mp.getWidth(_rc) / _scale;
     const int height = _mp.getHeight(_rc) / _scale;
-=======
-    imageIO::readImage(getFileNameFromIndex(mp, rc, mvsUtils::EFileType::depthMap, fromScale), width, height, depthMap.getDataWritable(), imageIO::EImageColorSpace::NO_CONVERSION);
-    imageIO::readImage(getFileNameFromIndex(mp, rc, mvsUtils::EFileType::simMap, fromScale), width, height, simMap.getDataWritable(), imageIO::EImageColorSpace::NO_CONVERSION);
-
-    imageIO::transposeImage(width, height, depthMap.getDataWritable());
-    imageIO::transposeImage(width, height, simMap.getDataWritable());
-
-    initFromDepthMapTAndSimMapT(&depthMap, &simMap, fromScale);
-}
-
-void DepthSimMap::saveRefine(int rc, std::string depthMapFileName, std::string simMapFileName)
-{
-    const int width = mp->getWidth(rc);
-    const int height = mp->getHeight(rc);
-    const int size = width * height;
->>>>>>> a0484048
 
     double s = _scale;
     oiio::ParamValueList metadata = imageIO::getMetadataFromMap(_mp.getMetadata(_rc));
@@ -416,7 +362,7 @@
 
     Point3d C = _mp.CArr[_rc];
     Matrix3x3 iP = _mp.iCamArr[_rc];
-    if(s > 1.0)
+    if (s > 1.0)
     {
         Matrix3x4 P = _mp.camArr[_rc];
         for (int i = 0; i < 8; ++i)
@@ -434,28 +380,18 @@
     metadata.push_back(oiio::ParamValue("AliceVision:iCamArr", oiio::TypeDesc(oiio::TypeDesc::DOUBLE, oiio::TypeDesc::MATRIX33), 1, iP.m));
 
     {
-      const Point2d maxMinDepth = getMaxMinDepth();
-      metadata.push_back(oiio::ParamValue("AliceVision:minDepth", static_cast<float>(maxMinDepth.y)));
-      metadata.push_back(oiio::ParamValue("AliceVision:maxDepth", static_cast<float>(maxMinDepth.x)));
-    }
-
-    {
-      std::vector<double> matrixP = _mp.getOriginalP(_rc);
-      metadata.push_back(oiio::ParamValue("AliceVision:P", oiio::TypeDesc(oiio::TypeDesc::DOUBLE, oiio::TypeDesc::MATRIX44), 1, matrixP.data()));
-    }
-
-<<<<<<< HEAD
-    imageIO::writeImage(getFileNameFromIndex(_mp, _rc, mvsUtils::EFileType::depthMap, _scale, customSuffix), width, height, depthMap.getDataWritable(), imageIO::EImageQuality::LOSSLESS, metadata);
-    imageIO::writeImage(getFileNameFromIndex(_mp, _rc, mvsUtils::EFileType::simMap, _scale, customSuffix), width, height, simMap.getDataWritable(), imageIO::EImageQuality::OPTIMIZED, metadata);
-=======
-    imageIO::writeImage(depthMapFileName, width, height, depthMap, imageIO::EImageQuality::LOSSLESS,  imageIO::EImageColorSpace::NO_CONVERSION, metadata);
-    imageIO::writeImage(simMapFileName, width, height, simMap, imageIO::EImageQuality::OPTIMIZED,  imageIO::EImageColorSpace::NO_CONVERSION, metadata);
-}
-
-float DepthSimMap::getCellSmoothStep(int rc, const int cellId)
-{
-    return getCellSmoothStep(rc, Pixel(cellId % w, cellId / w));
->>>>>>> a0484048
+        const Point2d maxMinDepth = getMaxMinDepth();
+        metadata.push_back(oiio::ParamValue("AliceVision:minDepth", static_cast<float>(maxMinDepth.y)));
+        metadata.push_back(oiio::ParamValue("AliceVision:maxDepth", static_cast<float>(maxMinDepth.x)));
+    }
+
+    {
+        std::vector<double> matrixP = _mp.getOriginalP(_rc);
+        metadata.push_back(oiio::ParamValue("AliceVision:P", oiio::TypeDesc(oiio::TypeDesc::DOUBLE, oiio::TypeDesc::MATRIX44), 1, matrixP.data()));
+    }
+
+    imageIO::writeImage(getFileNameFromIndex(_mp, _rc, mvsUtils::EFileType::depthMap, _scale, customSuffix), width, height, depthMap.getDataWritable(), imageIO::EImageQuality::LOSSLESS, imageIO::EImageColorSpace::NO_CONVERSION, metadata);
+    imageIO::writeImage(getFileNameFromIndex(_mp, _rc, mvsUtils::EFileType::simMap, _scale, customSuffix), width, height, simMap.getDataWritable(), imageIO::EImageQuality::OPTIMIZED, imageIO::EImageColorSpace::NO_CONVERSION, metadata);
 }
 
 void DepthSimMap::load(int fromScale)
@@ -465,8 +401,8 @@
     StaticVector<float> depthMap;
     StaticVector<float> simMap;
 
-    imageIO::readImage(getFileNameFromIndex(_mp, _rc, mvsUtils::EFileType::depthMap, fromScale), width, height, depthMap.getDataWritable());
-    imageIO::readImage(getFileNameFromIndex(_mp, _rc, mvsUtils::EFileType::simMap, fromScale), width, height, simMap.getDataWritable());
+    imageIO::readImage(getFileNameFromIndex(_mp, _rc, mvsUtils::EFileType::depthMap, fromScale), width, height, depthMap.getDataWritable(), imageIO::EImageColorSpace::NO_CONVERSION);
+    imageIO::readImage(getFileNameFromIndex(_mp, _rc, mvsUtils::EFileType::simMap, fromScale), width, height, simMap.getDataWritable(), imageIO::EImageColorSpace::NO_CONVERSION);
 
     initFromDepthMapAndSimMap(&depthMap, &simMap, fromScale);
 }
