--- conflicted
+++ resolved
@@ -253,21 +253,7 @@
 void Texturing::generateTextures(const mvsUtils::MultiViewParams &mp,
                                  const boost::filesystem::path &outPath, EImageFileType textureFileType)
 {
-<<<<<<< HEAD
     mvsUtils::ImagesCache imageCache(mp, 0);
-    for(size_t atlasID = 0; atlasID < _atlases.size(); ++atlasID)
-        generateTexture(mp, atlasID, imageCache, outPath, textureFileType);
-}
-
-
-/// accumulates colors and keeps count for providing average
-struct AccuColor {
-    Color colorSum;
-    unsigned int count = 0;
-
-    unsigned int add(const Color& color)
-=======
-    mvsUtils::ImagesCache imageCache(&mp, 0);
     system::MemoryInfo memInfo = system::getMemoryInfo();
 
     //calculate the maximum number of atlases in memory in Mb
@@ -297,7 +283,6 @@
     std::vector<size_t> atlasIDs;
     atlasIDs.reserve(nbAtlasMax);
     for(int n = 0; n <= nquot; ++n)
->>>>>>> a0484048
     {
         atlasIDs.clear();
         int imax = (n < nquot ? nbAtlasMax : nrem);
