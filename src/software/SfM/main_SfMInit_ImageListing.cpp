--- conflicted
+++ resolved
@@ -192,14 +192,10 @@
     const std::string imageAbsFilepath = stlplus::create_filespec( sImageDir, imageFilename );
 
     // Test if the image format is supported:
-<<<<<<< HEAD
     if (openMVG::image::GetFormat(imageAbsFilepath.c_str()) == openMVG::image::Unknown)
-=======
-    if (openMVG::image::GetFormat(sImageFilename.c_str()) == openMVG::image::Unknown)
     {
       error_report_stream
-          << stlplus::filename_part(sImageFilename) << ": Unkown image file format." << "\n";
->>>>>>> 42c93797
+          << stlplus::filename_part(imageAbsFilepath) << ": Unkown image file format." << "\n";
       continue; // image cannot be opened
     }
 
@@ -240,14 +236,9 @@
       // Handle case where focal length is equal to 0
       if (exifReader.getFocal() == 0.0f)
       {
-<<<<<<< HEAD
-        std::cerr << stlplus::basename_part(imageAbsFilepath) << ": Focal length is missing." << std::endl;
-        continue;
-=======
         error_report_stream
-          << stlplus::basename_part(sImageFilename) << ": Focal length is missing." << "\n";
+          << stlplus::basename_part(imageAbsFilepath) << ": Focal length is missing." << "\n";
         focal = -1.0;
->>>>>>> 42c93797
       }
       else
       // Create the image entry in the list file
@@ -261,16 +252,10 @@
         }
         else
         {
-<<<<<<< HEAD
-          std::cout << stlplus::basename_part(imageAbsFilepath) << ": Camera \""
-            << sCamName << "\" model \"" << sCamModel << "\" doesn't exist in the database" << std::endl
-            << "Please consider add your camera model and sensor width in the database." << std::endl;
-=======
           error_report_stream
-            << stlplus::basename_part(sImageFilename) << ": Camera \""
+            << stlplus::basename_part(imageAbsFilepath) << ": Camera \""
             << sCamName << "\" model \"" << sCamModel << "\" doesn't exist in the database" << "\n"
             << "Please consider add your camera model and sensor width in the database." << "\n";
->>>>>>> 42c93797
         }
       }
     }
